--- conflicted
+++ resolved
@@ -4,7 +4,6 @@
 This file contains the list of changes made to pyjoulescope_ui.
 
 
-<<<<<<< HEAD
 ## 1.0.0
 
 <span style="color:yellow">⚠ ALPHA RELEASE - USE WITH CAUTION ⚠</span> 
@@ -125,8 +124,10 @@
 * UART in / out
 * On-instrument downsampling (host-side downsampling works great)
 
+
 ---
-=======
+
+
 ## 0.10.14
 
 2023 Mar 9
@@ -134,7 +135,6 @@
 * Fixed USB inrush analysis: changed deprecated np.float to np.float64.
 * Fixed deprecated Control key modifiers for dual markers.
 
->>>>>>> e69d528d
 
 ## 0.10.13
 
